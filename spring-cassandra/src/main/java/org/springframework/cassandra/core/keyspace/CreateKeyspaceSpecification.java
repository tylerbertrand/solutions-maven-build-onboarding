--- conflicted
+++ resolved
@@ -1,4 +1,3 @@
-<<<<<<< HEAD
 /*
  * Copyright 2013-2014 the original author or authors.
  * 
@@ -14,95 +13,6 @@
  * See the License for the specific language governing permissions and
  * limitations under the License.
  */
-package org.springframework.cassandra.core.keyspace;
-
-import org.springframework.cassandra.config.DataCenterReplication;
-import org.springframework.cassandra.core.keyspace.KeyspaceOption.ReplicationStrategy;
-import org.springframework.cassandra.core.util.MapBuilder;
-
-public class CreateKeyspaceSpecification extends KeyspaceSpecification<CreateKeyspaceSpecification> {
-
-	private boolean ifNotExists = false;
-
-	/**
-	 * Causes the inclusion of an <code>IF NOT EXISTS</code> clause.
-	 * 
-	 * @return this
-	 */
-	public CreateKeyspaceSpecification ifNotExists() {
-		return ifNotExists(true);
-	}
-
-	/**
-	 * Toggles the inclusion of an <code>IF NOT EXISTS</code> clause.
-	 * 
-	 * @return this
-	 */
-	public CreateKeyspaceSpecification ifNotExists(boolean ifNotExists) {
-		this.ifNotExists = ifNotExists;
-		return this;
-	}
-
-	public boolean getIfNotExists() {
-		return ifNotExists;
-	}
-
-	/**
-	 * Entry point into the {@link CreateKeyspaceSpecification}'s fluent API to create a keyspace. Convenient if imported
-	 * statically.
-	 */
-	public static CreateKeyspaceSpecification createKeyspace() {
-		return new CreateKeyspaceSpecification();
-	}
-
-	public CreateKeyspaceSpecification withSimpleReplication() {
-		return withSimpleReplication(1);
-	}
-
-	public CreateKeyspaceSpecification withSimpleReplication(long replicationFactor) {
-		return with(
-				KeyspaceOption.REPLICATION,
-				MapBuilder
-						.map(Option.class, Object.class)
-						.entry(new DefaultOption("class", String.class, true, false, true),
-								ReplicationStrategy.SIMPLE_STRATEGY.getValue())
-						.entry(new DefaultOption("replication_factor", Long.class, true, false, false), replicationFactor).build());
-	}
-
-	public CreateKeyspaceSpecification withNetworkReplication(DataCenterReplication... dcrs) {
-
-		MapBuilder<Option, Object> builder = MapBuilder.map(Option.class, Object.class).entry(
-				new DefaultOption("class", String.class, true, false, true),
-				ReplicationStrategy.NETWORK_TOPOLOGY_STRATEGY.getValue());
-
-		for (DataCenterReplication dcr : dcrs) {
-			builder.entry(new DefaultOption(dcr.dataCenter, Long.class, true, false, false), dcr.replicationFactor);
-		}
-
-		return with(KeyspaceOption.REPLICATION, builder.build());
-	}
-
-	@Override
-	public CreateKeyspaceSpecification name(String name) {
-		return (CreateKeyspaceSpecification) super.name(name);
-	}
-
-	@Override
-	public CreateKeyspaceSpecification with(KeyspaceOption option) {
-		return (CreateKeyspaceSpecification) super.with(option);
-	}
-
-	@Override
-	public CreateKeyspaceSpecification with(KeyspaceOption option, Object value) {
-		return (CreateKeyspaceSpecification) super.with(option, value);
-	}
-
-	@Override
-	public CreateKeyspaceSpecification with(String name, Object value, boolean escape, boolean quote) {
-		return (CreateKeyspaceSpecification) super.with(name, value, escape, quote);
-	}
-}
-=======
 package org.springframework.cassandra.core.keyspace;
 
 import org.springframework.cassandra.config.DataCenterReplication;
@@ -196,5 +106,4 @@
 	public CreateKeyspaceSpecification with(String name, Object value, boolean escape, boolean quote) {
 		return (CreateKeyspaceSpecification) super.with(name, value, escape, quote);
 	}
-}
->>>>>>> 9e968e29
+}